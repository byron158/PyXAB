from PyXAB.synthetic_obj import *

from PyXAB.algos.HOO import T_HOO
from PyXAB.algos.POO import POO
from PyXAB.partition.BinaryPartition import BinaryPartition
from PyXAB.utils.plot import compare_regret
import numpy as np
import pytest

def test_POO_1():
    algo = T_HOO
    partition = BinaryPartition
    with pytest.raises(ValueError):
        algo = POO(partition=partition, algo=algo)



def test_POO_2():
    algo = T_HOO
    domain = [[0, 1]]
    with pytest.raises(ValueError):
        algo = POO(domain=domain, algo=algo)

<<<<<<< HEAD
for t in range(1, T + 1):
    point = POO.pull(t)
    reward = Target.f(point) + np.random.uniform(-0.1, 0.1)
    POO.receive_reward(t, reward)
    inst_regret = Target.fmax - Target.f(point)
    POO_regret += inst_regret
    POO_regret_list.append(POO_regret)
=======
def test_POO_3():
    domain = [[0, 1]]
    partition = BinaryPartition
    with pytest.raises(ValueError):
        algo = POO(domain=domain, partition=partition)

>>>>>>> 9184bb14

def test_POO_4():
    T = 100
    Target = Garland.Garland()
    domain = [[0, 1]]
    partition = BinaryPartition

    algo = POO(rounds=T, domain=domain, partition=partition, algo=T_HOO)
    POO_regret_list = []
    POO_regret = 0

    for t in range(1, T + 1):
        point = algo.pull(t)
        reward = Target.f(point) + np.random.uniform(-0.1, 0.1)
        algo.receive_reward(t, reward)
        inst_regret = Target.fmax - Target.f(point)
        POO_regret += inst_regret
        POO_regret_list.append(POO_regret)

    algo.get_last_point()
    # plot the regret
    # regret_dic = {"POO": np.array(POO_regret_list)}
    # compare_regret(regret_dic)

<|MERGE_RESOLUTION|>--- conflicted
+++ resolved
@@ -21,22 +21,12 @@
     with pytest.raises(ValueError):
         algo = POO(domain=domain, algo=algo)
 
-<<<<<<< HEAD
-for t in range(1, T + 1):
-    point = POO.pull(t)
-    reward = Target.f(point) + np.random.uniform(-0.1, 0.1)
-    POO.receive_reward(t, reward)
-    inst_regret = Target.fmax - Target.f(point)
-    POO_regret += inst_regret
-    POO_regret_list.append(POO_regret)
-=======
 def test_POO_3():
     domain = [[0, 1]]
     partition = BinaryPartition
     with pytest.raises(ValueError):
         algo = POO(domain=domain, partition=partition)
 
->>>>>>> 9184bb14
 
 def test_POO_4():
     T = 100
